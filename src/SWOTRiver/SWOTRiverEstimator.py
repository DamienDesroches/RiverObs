--- conflicted
+++ resolved
@@ -485,17 +485,14 @@
             if self.store_reaches:
                 self.river_reach_collection[ireach] = river_reach
 
-<<<<<<< HEAD
             if self.verbose:
                 print('reach pocessed')
-=======
         # calculate reach enhanced slope, and add to river_reach_collection
         slp_reach_enhncd = self.enhanced_reach_slope(river_reach_collection,
                               max_window_size=max_window_size,
                               min_sigma=min_sigma,
                               window_size_sigma_ratio=window_size_sigma_ratio,
                               enhanced=enhanced)                   
->>>>>>> 7c503a79
 
         out_river_reach_collection = []
         # Now iterate over reaches again and do reach average computations
